--- conflicted
+++ resolved
@@ -26,9 +26,5 @@
 vm-memory = { version = "0.5.0", optional = true }
 
 [dev-dependencies]
-<<<<<<< HEAD
-vm-memory = { version = "0.5.0", features=["backend-mmap"] }
-=======
 tempfile = ">=3.2.0"
-vm-memory = { version = "0.2.0", features=["backend-mmap"] }
->>>>>>> e294ed66
+vm-memory = { version = "0.5.0", features=["backend-mmap"] }